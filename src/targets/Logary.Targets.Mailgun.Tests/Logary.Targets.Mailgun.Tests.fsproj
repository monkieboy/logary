﻿<?xml version="1.0" encoding="utf-8"?>
<Project DefaultTargets="Build" ToolsVersion="4.0" xmlns="http://schemas.microsoft.com/developer/msbuild/2003">
  <PropertyGroup>
    <Configuration Condition=" '$(Configuration)' == '' ">Debug</Configuration>
    <Platform Condition=" '$(Platform)' == '' ">AnyCPU</Platform>
    <ProjectGuid>{E3C8C506-1B69-4EBC-89AE-24D686AA274C}</ProjectGuid>
    <OutputType>Exe</OutputType>
    <RootNamespace>Logary.Targets.Mailgun.Tests</RootNamespace>
    <AssemblyName>Logary.Targets.Mailgun.Tests</AssemblyName>
    <TargetFrameworkVersion>v4.5</TargetFrameworkVersion>
  </PropertyGroup>
  <PropertyGroup Condition=" '$(Configuration)|$(Platform)' == 'Debug|AnyCPU' ">
    <DebugSymbols>true</DebugSymbols>
    <Optimize>false</Optimize>
    <OutputPath>bin\Debug</OutputPath>
    <DefineConstants>DEBUG</DefineConstants>
    <ErrorReport>prompt</ErrorReport>
    <PlatformTarget>
    </PlatformTarget>
    <ConsolePause>false</ConsolePause>
  </PropertyGroup>
  <PropertyGroup Condition=" '$(Configuration)|$(Platform)' == 'Release|AnyCPU' ">
    <DebugSymbols>false</DebugSymbols>
    <Optimize>true</Optimize>
    <OutputPath>bin\Release</OutputPath>
    <ErrorReport>prompt</ErrorReport>
    <Externalconsole>true</Externalconsole>
    <GenerateTailCalls>true</GenerateTailCalls>
    <PlatformTarget>
    </PlatformTarget>
    <DefineConstants>
    </DefineConstants>
  </PropertyGroup>
  <ItemGroup>
    <Reference Include="mscorlib" />
    <Reference Include="System" />
    <Reference Include="System.Core" />
    <Reference Include="System.Numerics" />
  </ItemGroup>
  <ItemGroup>
    <Compile Include="AssemblyVersionInfo.fs" />
    <Compile Include="Program.fs" />
  </ItemGroup>
  <Import Project="$(MSBuildExtensionsPath32)\..\Microsoft SDKs\F#\3.1\Framework\v4.0\Microsoft.FSharp.Targets" />
  <ItemGroup>
    <ProjectReference Include="..\Logary.Targets.Mailgun\Logary.Targets.Mailgun.fsproj">
      <Project>{1F23C428-A95F-4977-BE77-3D626116CCB8}</Project>
      <Name>Logary.Targets.Mailgun</Name>
    </ProjectReference>
    <ProjectReference Include="..\..\Logary\Logary.fsproj">
      <Project>{F7E5B6E8-5D55-4974-9CA7-4C94D810631F}</Project>
      <Name>Logary</Name>
    </ProjectReference>
    <ProjectReference Include="..\..\FSharp.Actor-logary\src\FSharp.Actor\FSharp.Actor-logary.fsproj">
      <Project>{AA4BC25B-04F7-4B39-BF28-0B0058193ED9}</Project>
      <Name>FSharp.Actor-logary</Name>
    </ProjectReference>
  </ItemGroup>
  <ItemGroup>
    <None Include="paket.references" />
  </ItemGroup>
  <Choose>
    <When Condition="$(TargetFrameworkIdentifier) == '.NETFramework' And $(TargetFrameworkVersion) == 'v4.5'">
      <ItemGroup>
        <Reference Include="Aether">
          <HintPath>..\..\..\packages\Aether\lib\net40\Aether.dll</HintPath>
          <Private>True</Private>
          <Paket>True</Paket>
        </Reference>
      </ItemGroup>
    </When>
  </Choose>
  <Choose>
    <When Condition="$(TargetFrameworkIdentifier) == '.NETFramework' And $(TargetFrameworkVersion) == 'v4.5'">
      <ItemGroup>
        <Reference Include="Chiron">
          <HintPath>..\..\..\packages\Chiron\lib\net45\Chiron.dll</HintPath>
          <Private>True</Private>
          <Paket>True</Paket>
        </Reference>
      </ItemGroup>
    </When>
  </Choose>
  <Choose>
    <When Condition="$(TargetFrameworkIdentifier) == '.NETFramework' And $(TargetFrameworkVersion) == 'v4.5'">
      <ItemGroup>
        <Reference Include="FParsec">
          <HintPath>..\..\..\packages\FParsec\lib\net40-client\FParsec.dll</HintPath>
          <Private>True</Private>
          <Paket>True</Paket>
        </Reference>
        <Reference Include="FParsecCS">
          <HintPath>..\..\..\packages\FParsec\lib\net40-client\FParsecCS.dll</HintPath>
          <Private>True</Private>
          <Paket>True</Paket>
        </Reference>
      </ItemGroup>
    </When>
  </Choose>
<<<<<<< HEAD
  <Choose>
    <When Condition="$(TargetFrameworkIdentifier) == '.NETFramework' And ($(TargetFrameworkVersion) == 'v4.0' Or $(TargetFrameworkVersion) == 'v4.5' Or $(TargetFrameworkVersion) == 'v4.5.1' Or $(TargetFrameworkVersion) == 'v4.5.2' Or $(TargetFrameworkVersion) == 'v4.5.3' Or $(TargetFrameworkVersion) == 'v4.6')">
      <ItemGroup>
        <Reference Include="FSharp.Core">
          <HintPath>..\..\..\packages\FSharp.Core\lib\net40\FSharp.Core.dll</HintPath>
          <Private>True</Private>
          <Paket>True</Paket>
        </Reference>
      </ItemGroup>
    </When>
    <When Condition="$(TargetFrameworkIdentifier) == 'MonoAndroid'">
      <ItemGroup>
        <Reference Include="FSharp.Core">
          <HintPath>..\..\..\packages\FSharp.Core\lib\MonoAndroid\FSharp.Core.dll</HintPath>
          <Private>True</Private>
          <Paket>True</Paket>
        </Reference>
      </ItemGroup>
    </When>
    <When Condition="$(TargetFrameworkIdentifier) == 'MonoTouch'">
      <ItemGroup>
        <Reference Include="FSharp.Core">
          <HintPath>..\..\..\packages\FSharp.Core\lib\MonoTouch\FSharp.Core.dll</HintPath>
          <Private>True</Private>
          <Paket>True</Paket>
        </Reference>
      </ItemGroup>
    </When>
    <When Condition="($(TargetFrameworkIdentifier) == '.NETCore') Or ($(TargetFrameworkProfile) == 'Profile7') Or ($(TargetFrameworkProfile) == 'Profile44')">
      <ItemGroup>
        <Reference Include="FSharp.Core">
          <HintPath>..\..\..\packages\FSharp.Core\lib\portable-net45+netcore45+MonoAndroid1+MonoTouch1\FSharp.Core.dll</HintPath>
          <Private>True</Private>
          <Paket>True</Paket>
        </Reference>
      </ItemGroup>
    </When>
    <When Condition="($(TargetFrameworkIdentifier) == 'Silverlight' And $(TargetFrameworkVersion) == 'v5.0') Or ($(TargetFrameworkProfile) == 'Profile24') Or ($(TargetFrameworkProfile) == 'Profile47')">
      <ItemGroup>
        <Reference Include="FSharp.Core">
          <HintPath>..\..\..\packages\FSharp.Core\lib\portable-net45+sl5+netcore45+MonoAndroid1+MonoTouch1\FSharp.Core.dll</HintPath>
          <Private>True</Private>
          <Paket>True</Paket>
        </Reference>
      </ItemGroup>
    </When>
    <When Condition="($(TargetFrameworkIdentifier) == 'WindowsPhone' And ($(TargetFrameworkVersion) == 'v8.0' Or $(TargetFrameworkVersion) == 'v8.1')) Or ($(TargetFrameworkProfile) == 'Profile31') Or ($(TargetFrameworkProfile) == 'Profile49') Or ($(TargetFrameworkProfile) == 'Profile78')">
      <ItemGroup>
        <Reference Include="FSharp.Core">
          <HintPath>..\..\..\packages\FSharp.Core\lib\portable-net45+netcore45+wp8+MonoAndroid1+MonoTouch1\FSharp.Core.dll</HintPath>
          <Private>True</Private>
          <Paket>True</Paket>
        </Reference>
      </ItemGroup>
    </When>
    <When Condition="($(TargetFrameworkIdentifier) == 'WindowsPhoneApp') Or ($(TargetFrameworkProfile) == 'Profile32') Or ($(TargetFrameworkProfile) == 'Profile84') Or ($(TargetFrameworkProfile) == 'Profile111') Or ($(TargetFrameworkProfile) == 'Profile151') Or ($(TargetFrameworkProfile) == 'Profile157') Or ($(TargetFrameworkProfile) == 'Profile259')">
      <ItemGroup>
        <Reference Include="FSharp.Core">
          <HintPath>..\..\..\packages\FSharp.Core\lib\portable-net45+netcore45+wpa81+wp8+MonoAndroid1+MonoTouch1\FSharp.Core.dll</HintPath>
          <Private>True</Private>
          <Paket>True</Paket>
        </Reference>
      </ItemGroup>
    </When>
  </Choose>
  <ItemGroup>
    <Reference Include="Fuchu">
      <HintPath>..\..\..\packages\Fuchu\lib\Fuchu.dll</HintPath>
      <Private>True</Private>
      <Paket>True</Paket>
    </Reference>
  </ItemGroup>
=======
>>>>>>> d7121605
  <Choose>
    <When Condition="$(TargetFrameworkIdentifier) == '.NETFramework' And $(TargetFrameworkVersion) == 'v4.5'">
      <ItemGroup>
        <Reference Include="Fuchu">
          <HintPath>..\..\..\packages\Fuchu\lib\Fuchu.dll</HintPath>
          <Private>True</Private>
          <Paket>True</Paket>
        </Reference>
      </ItemGroup>
    </When>
  </Choose>
  <Choose>
    <When Condition="$(TargetFrameworkIdentifier) == '.NETFramework' And $(TargetFrameworkVersion) == 'v4.5'">
      <ItemGroup>
        <Reference Include="HttpFs">
          <HintPath>..\..\..\packages\Http.fs-prerelease\lib\net40\HttpFs.dll</HintPath>
          <Private>True</Private>
          <Paket>True</Paket>
        </Reference>
      </ItemGroup>
    </When>
  </Choose>
  <Choose>
    <When Condition="$(TargetFrameworkIdentifier) == '.NETFramework' And $(TargetFrameworkVersion) == 'v4.5'">
      <ItemGroup>
        <Reference Include="Mailgun.Api">
          <HintPath>..\..\..\packages\Mailgun.Api\lib\net40\Mailgun.Api.dll</HintPath>
          <Private>True</Private>
          <Paket>True</Paket>
        </Reference>
      </ItemGroup>
    </When>
  </Choose>
  <Choose>
    <When Condition="$(TargetFrameworkIdentifier) == '.NETFramework' And $(TargetFrameworkVersion) == 'v4.5'">
      <ItemGroup>
        <Reference Include="NodaTime">
          <HintPath>..\..\..\packages\NodaTime\lib\net35-Client\NodaTime.dll</HintPath>
          <Private>True</Private>
          <Paket>True</Paket>
        </Reference>
        <Reference Include="System.Xml">
          <Paket>True</Paket>
        </Reference>
      </ItemGroup>
    </When>
  </Choose>
</Project><|MERGE_RESOLUTION|>--- conflicted
+++ resolved
@@ -41,7 +41,7 @@
     <Compile Include="AssemblyVersionInfo.fs" />
     <Compile Include="Program.fs" />
   </ItemGroup>
-  <Import Project="$(MSBuildExtensionsPath32)\..\Microsoft SDKs\F#\3.1\Framework\v4.0\Microsoft.FSharp.Targets" />
+  <Import Project="$(MSBuildExtensionsPath32)\..\Microsoft SDKs\F#\4.0\Framework\v4.0\Microsoft.FSharp.Targets" />
   <ItemGroup>
     <ProjectReference Include="..\Logary.Targets.Mailgun\Logary.Targets.Mailgun.fsproj">
       <Project>{1F23C428-A95F-4977-BE77-3D626116CCB8}</Project>
@@ -97,7 +97,6 @@
       </ItemGroup>
     </When>
   </Choose>
-<<<<<<< HEAD
   <Choose>
     <When Condition="$(TargetFrameworkIdentifier) == '.NETFramework' And ($(TargetFrameworkVersion) == 'v4.0' Or $(TargetFrameworkVersion) == 'v4.5' Or $(TargetFrameworkVersion) == 'v4.5.1' Or $(TargetFrameworkVersion) == 'v4.5.2' Or $(TargetFrameworkVersion) == 'v4.5.3' Or $(TargetFrameworkVersion) == 'v4.6')">
       <ItemGroup>
@@ -170,8 +169,6 @@
       <Paket>True</Paket>
     </Reference>
   </ItemGroup>
-=======
->>>>>>> d7121605
   <Choose>
     <When Condition="$(TargetFrameworkIdentifier) == '.NETFramework' And $(TargetFrameworkVersion) == 'v4.5'">
       <ItemGroup>
